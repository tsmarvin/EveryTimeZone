--- conflicted
+++ resolved
@@ -1629,7 +1629,6 @@
 
 /* Forest Harmony Theme */
 .theme-forest-harmony {
-<<<<<<< HEAD
   /* Base semantic colors using global palette */
   --forest-dark-green: var(--hex-0a1a0a);
   --forest-medium-green: var(--hex-1a2e1a);
@@ -1652,30 +1651,6 @@
   --forest-light-text-secondary: var(--hex-166534);
   --forest-light-border: var(--hex-a3d977);
   --white: var(--hex-ffffff);
-=======
-  /* Base semantic colors */
-  --forest-dark-green: #0a1a0a;
-  --forest-medium-green: #1a2e1a;
-  --forest-variant-green: #254025;
-  --forest-border-green: #365c36;
-  --forest-bright-green: #22c55e;
-  --forest-medium-bright-green: #16a34a;
-  --forest-lime: #84cc16;
-  --forest-yellow: #eab308;
-  --forest-dark-text: #f0fdf4;
-  --forest-dark-text-secondary: #bbf7d0;
-  --forest-light-bg: #f7fef7;
-  --forest-light-surface: #e8f5e8;
-  --forest-light-variant: #d1e8d1;
-  --forest-light-primary: #16a34a;
-  --forest-light-primary-variant: #15803d;
-  --forest-light-secondary: #65a30d;
-  --forest-light-accent: #ca8a04;
-  --forest-light-text: #14532d;
-  --forest-light-text-secondary: #166534;
-  --forest-light-border: #a3d977;
-  --white: #ffffff;
->>>>>>> 30f5a6cb
 
   /* Dark Theme Colors */
   --color-bg: var(--forest-dark-green);
@@ -1832,7 +1807,6 @@
 
 /* Ocean Breeze Theme */
 .theme-ocean-breeze {
-<<<<<<< HEAD
   /* Base semantic colors using global palette */
   --ocean-dark-blue: var(--hex-0a1628);
   --ocean-medium-blue: var(--hex-1e2939);
@@ -1855,30 +1829,6 @@
   --ocean-light-text-secondary: var(--hex-075985);
   --ocean-light-border: var(--hex-67e8f9);
   --white: var(--hex-ffffff);
-=======
-  /* Base semantic colors */
-  --ocean-dark-blue: #0a1628;
-  --ocean-medium-blue: #1e2939;
-  --ocean-variant-blue: #2a3441;
-  --ocean-border: #374151;
-  --ocean-cyan: #06b6d4;
-  --ocean-cyan-variant: #0891b2;
-  --ocean-teal: #14b8a6;
-  --ocean-blue: #3b82f6;
-  --ocean-dark-text: #f0f9ff;
-  --ocean-dark-text-secondary: #7dd3fc;
-  --ocean-light-bg: #f0f9ff;
-  --ocean-light-surface: #e0f2fe;
-  --ocean-light-variant: #bae6fd;
-  --ocean-light-primary: #0891b2;
-  --ocean-light-primary-variant: #0e7490;
-  --ocean-light-secondary: #0d9488;
-  --ocean-light-accent: #2563eb;
-  --ocean-light-text: #0c4a6e;
-  --ocean-light-text-secondary: #075985;
-  --ocean-light-border: #67e8f9;
-  --white: #ffffff;
->>>>>>> 30f5a6cb
 
   /* Dark Theme Colors */
   --color-bg: var(--ocean-dark-blue);
@@ -1946,7 +1896,6 @@
 
 /* Original Theme */
 .theme-original {
-<<<<<<< HEAD
   /* Base semantic colors using global palette */
   --original-dark: var(--hex-2c2c2c);
   --original-surface: var(--hex-3c3c3c);
@@ -1969,30 +1918,6 @@
   --original-light-text-secondary: var(--hex-4a4a4a);
   --original-light-border: var(--hex-9ab8d3);
   --white: var(--hex-ffffff);
-=======
-  /* Base semantic colors */
-  --original-dark: #2c2c2c;
-  --original-surface: #3c3c3c;
-  --original-surface-variant: #4c4c4c;
-  --original-border: #5c5c5c;
-  --original-muted-blue: #7c9fb8;
-  --original-muted-blue-variant: #6a8aa3;
-  --original-muted-green: #8ab8a3;
-  --original-muted-orange: #b8a37c;
-  --original-dark-text: #f0f0f0;
-  --original-dark-text-secondary: #d0d0d0;
-  --original-light-bg: #fafafa;
-  --original-light-surface: #f0f0f0;
-  --original-light-surface-variant: #e0e0e0;
-  --original-light-primary: #5a7a93;
-  --original-light-primary-variant: #4a6a83;
-  --original-light-secondary: #6a9383;
-  --original-light-accent: #93835a;
-  --original-light-text: #2a2a2a;
-  --original-light-text-secondary: #4a4a4a;
-  --original-light-border: #9ab8d3;
-  --white: #ffffff;
->>>>>>> 30f5a6cb
 
   /* Dark Theme Colors */
   --color-bg: var(--original-dark);
@@ -2060,7 +1985,6 @@
 
 /* Sunset Warmth Theme */
 .theme-sunset-warmth {
-<<<<<<< HEAD
   /* Base semantic colors using global palette */
   --sunset-dark: var(--hex-2a1810);
   --sunset-surface: var(--hex-3a2820);
@@ -2083,30 +2007,6 @@
   --sunset-light-text-secondary: var(--hex-5d4037);
   --sunset-light-border: var(--hex-ffcc02);
   --white: var(--hex-ffffff);
-=======
-  /* Base semantic colors */
-  --sunset-dark: #2a1810;
-  --sunset-surface: #3a2820;
-  --sunset-surface-variant: #4a3830;
-  --sunset-border: #5a4840;
-  --sunset-orange: #ff6b35;
-  --sunset-orange-variant: #e55a2b;
-  --sunset-red: #d32f2f;
-  --sunset-gold: #ffab00;
-  --sunset-dark-text: #fff8e1;
-  --sunset-dark-text-secondary: #ffe0b2;
-  --sunset-light-bg: #fff8e1;
-  --sunset-light-surface: #fff3e0;
-  --sunset-light-surface-variant: #ffe0b2;
-  --sunset-light-primary: #e65100;
-  --sunset-light-primary-variant: #bf360c;
-  --sunset-light-secondary: #f57c00;
-  --sunset-light-accent: #ff8f00;
-  --sunset-light-text: #3e2723;
-  --sunset-light-text-secondary: #5d4037;
-  --sunset-light-border: #ffcc02;
-  --white: #ffffff;
->>>>>>> 30f5a6cb
 
   /* Dark Theme Colors */
   --color-bg: var(--sunset-dark);
