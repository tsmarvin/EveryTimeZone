--- conflicted
+++ resolved
@@ -9,8 +9,6 @@
 import { Temporal } from '@js-temporal/polyfill';
 import { SettingsPanel } from './settings.js';
 
-<<<<<<< HEAD
-=======
 // Temporal is available globally via the polyfill loaded in HTML
 declare global {
   interface Window {
@@ -20,7 +18,6 @@
 
 const Temporal = window.Temporal;
 
->>>>>>> d835c5e1
 // Type definitions for timezone and timeline data structures
 
 /** Daylight calculation data for a specific timezone and time */
