/**
 * Timezone Overlap Visualizer - Main Module
 *
 * Core timezone visualization functionality including timeline rendering,
 * user interactions, and daylight calculations using SunCalc.
 */

import * as SunCalc from 'suncalc';

// Type definitions for timezone and timeline data structures

/** Daylight calculation data for a specific timezone and time */
export interface DaylightData {
  isDaylight: boolean;
  sunrise: Date;
  sunset: Date;
  coordinates: { latitude: number; longitude: number };
  city: string;
}

/** Timezone information with offset and display details */
export interface TimeZone {
  name: string; // City name from IANA identifier
  offset: number; // UTC offset in hours
  displayName: string; // Full localized name
  iana: string; // IANA timezone identifier
  daylight?: DaylightData;
}

/**
 * Options for timezone list generation
 * Controls how many timezones to include and responsive behavior
 */
export interface TimeZoneListOptions {
  minTimezones?: number; // Minimum number of timezones to include
  screenPixels?: number; // Screen width in pixels for responsive calculations
}

/** Individual hour in the timeline display */
export interface TimelineHour {
  hour: number;
  date: Date;
  time12: string; // "2 PM"
  time24: string; // "14"
  isDaylight?: boolean;
}

/** Complete timeline row for a single timezone */
export interface TimelineRow {
  timezone: TimeZone;
  hours: TimelineHour[];
  isUserTimezone: boolean;
}

/**
 * Format city name for display by replacing underscores with spaces
 * @param cityName Raw city name from IANA timezone identifier
 * @returns Formatted city name with spaces instead of underscores
 */
function formatCityName(cityName: string): string {
  return cityName.replace(/_/g, ' ');
}

/**
 * Get user's current timezone using Intl API
 * @returns TimeZone object with user's timezone details
 */
export function getUserTimezone(): TimeZone {
  const userTimezone = Intl.DateTimeFormat().resolvedOptions().timeZone;
  const now = new Date();

  const formatter = new Intl.DateTimeFormat('en', {
    timeZone: userTimezone,
    timeZoneName: 'longOffset',
  });

  const offsetStr = formatter.formatToParts(now).find(part => part.type === 'timeZoneName')?.value || '+00:00';

  // Parse offset string like "GMT+05:30" or "GMT-08:00"
  const offsetMatch = offsetStr.match(/GMT([+-])(\d{2}):(\d{2})/);
  let offset = 0;
  if (offsetMatch && offsetMatch[2] && offsetMatch[3]) {
    const sign = offsetMatch[1] === '+' ? 1 : -1;
    const hours = parseInt(offsetMatch[2], 10);
    const minutes = parseInt(offsetMatch[3], 10);
    offset = sign * (hours + minutes / 60);
  }

  // Get display name
  const displayFormatter = new Intl.DateTimeFormat('en', {
    timeZone: userTimezone,
    timeZoneName: 'long',
  });
  const displayName =
    displayFormatter.formatToParts(now).find(part => part.type === 'timeZoneName')?.value || userTimezone;

  return {
<<<<<<< HEAD
    name: formatCityName(userTimezone.split('/').pop() || userTimezone),
=======
    name: createTimezoneDisplayName(userTimezone, offset),
>>>>>>> 3aa32a10
    offset,
    displayName,
    iana: userTimezone,
  };
}

/**
 * Get a selection of major world timezones centered around user's timezone
 * @param numRows Number of timezone rows to display (default: 5)
 * @returns Array of timezone objects centered around user's timezone
 */
export function getTimezonesForTimeline(numRows = 5): TimeZone[] {
  const userTz = getUserTimezone();

  // Use a selection of major timezones that have coordinates for daylight calculations
  const majorTimezones = [
    'Pacific/Honolulu', // UTC-10
    'America/Anchorage', // UTC-9
    'America/Los_Angeles', // UTC-8
    'America/Denver', // UTC-7
    'America/Chicago', // UTC-6
    'America/New_York', // UTC-5
    'America/Toronto', // UTC-5
    'Europe/London', // UTC+0/+1
    'Europe/Paris', // UTC+1/+2
    'Europe/Berlin', // UTC+1/+2
    'Europe/Rome', // UTC+1/+2
    'Europe/Moscow', // UTC+3
    'Asia/Dubai', // UTC+4
    'Asia/Kolkata', // UTC+5:30
    'Asia/Shanghai', // UTC+8
    'Asia/Tokyo', // UTC+9
    'Australia/Sydney', // UTC+10/+11
    'Pacific/Auckland', // UTC+12/+13
  ];

  // Convert IANA timezone identifiers to TimeZone objects
  const timezones: TimeZone[] = majorTimezones.map(iana => {
    const now = new Date();

    const formatter = new Intl.DateTimeFormat('en', {
      timeZone: iana,
      timeZoneName: 'longOffset',
    });

    const offsetStr = formatter.formatToParts(now).find(part => part.type === 'timeZoneName')?.value || '+00:00';

    // Parse offset string like "GMT+05:30" or "GMT-08:00"
    const offsetMatch = offsetStr.match(/GMT([+-])(\d{2}):(\d{2})/);
    let offset = 0;
    if (offsetMatch && offsetMatch[2] && offsetMatch[3]) {
      const sign = offsetMatch[1] === '+' ? 1 : -1;
      const hours = parseInt(offsetMatch[2], 10);
      const minutes = parseInt(offsetMatch[3], 10);
      offset = sign * (hours + minutes / 60);
    }

    // Get display name
    const displayFormatter = new Intl.DateTimeFormat('en', {
      timeZone: iana,
      timeZoneName: 'long',
    });
    const displayName = displayFormatter.formatToParts(now).find(part => part.type === 'timeZoneName')?.value || iana;

    return {
<<<<<<< HEAD
      name: formatCityName(iana.split('/').pop() || iana),
=======
      name: createTimezoneDisplayName(iana, offset),
>>>>>>> 3aa32a10
      offset,
      displayName,
      iana,
    };
  });

  // Find user's timezone in the list or add it
  const userTimezoneMatch = timezones.find(tz => tz.iana === userTz.iana);
  if (!userTimezoneMatch) {
    timezones.unshift(userTz);
  }

  // Sort by offset to show a nice progression
  timezones.sort((a, b) => a.offset - b.offset);

  // Take a selection centered around user's timezone
  const userIndex = timezones.findIndex(tz => tz.iana === userTz.iana);
  const start = Math.max(0, userIndex - Math.floor(numRows / 2));
  const end = Math.min(timezones.length, start + numRows);

  return timezones.slice(start, end);
}

/**
 * Create a timezone display name using browser's native localization
 * @param iana IANA timezone identifier
 * @param offset UTC offset in hours (fallback for display)
 * @returns Browser-localized timezone name
 */
function createTimezoneDisplayName(iana: string, offset: number): string {
  try {
    // Use browser's native timezone display names in user's language
    const formatter = new Intl.DateTimeFormat(undefined, {
      timeZone: iana,
      timeZoneName: 'long',
    });

    // Get the timezone name from a sample date
    const parts = formatter.formatToParts(new Date());
    const timeZonePart = parts.find(part => part.type === 'timeZoneName');

    if (timeZonePart && timeZonePart.value) {
      return timeZonePart.value;
    }
  } catch {
    // If the IANA timezone is not supported, fall back to UTC offset
    console.warn(`Timezone ${iana} not supported by browser, falling back to UTC offset`);
  }

  // Fallback to UTC offset format
  const offsetStr = formatOffset(offset);
  return `UTC${offsetStr}`;
}

/**
 * Format UTC offset for display
 * @param offset UTC offset in hours
 * @returns Formatted offset string (e.g., "+05:30", "-08:00")
 */
function formatOffset(offset: number): string {
  const sign = offset >= 0 ? '+' : '-';
  const absOffset = Math.abs(offset);
  const hours = Math.floor(absOffset);
  const minutes = Math.round((absOffset - hours) * 60);
  return `${sign}${hours.toString().padStart(2, '0')}:${minutes.toString().padStart(2, '0')}`;
}

/**
 * Generate timeline hours for display
 * @param numHours Number of hours to display in the timeline
 * @param timezone Target timezone to calculate hours for
 * @returns Array of timeline hours with daylight information
 */
export function generateTimelineHours(numHours: number, timezone: TimeZone): TimelineHour[] {
  const now = new Date();
  const userTz = getUserTimezone();

  // Get current hour in user's timezone and round down
  const currentUserHour = new Date(now.toLocaleString('en-US', { timeZone: userTz.iana }));
  currentUserHour.setMinutes(0, 0, 0);

  const hours: TimelineHour[] = [];

  for (let i = 0; i < numHours; i++) {
    // Calculate the time in the target timezone
    const baseTime = new Date(currentUserHour.getTime() + i * 60 * 60 * 1000);
    const offsetDiff = (timezone.offset - userTz.offset) * 60 * 60 * 1000;
    const timeInTz = new Date(baseTime.getTime() + offsetDiff);

    const hour12 = timeInTz.toLocaleString('en-US', {
      hour: 'numeric',
      hour12: true,
    });

    const hour24 = timeInTz.toLocaleString('en-US', {
      hour: '2-digit',
      hour12: false,
    });

    // Calculate daylight status for this hour
    const isDaylight = isHourInDaylight(timezone, timeInTz);

    hours.push({
      hour: timeInTz.getHours(),
      date: timeInTz,
      time12: hour12,
      time24: hour24,
      isDaylight,
    });
  }

  return hours;
}

/**
 * Create timeline data for rendering
 * @param numHours - Number of hours to display
 * @param numRows - Number of timezone rows to display
 * @returns Array of timeline rows
 */
export function createTimelineData(numHours: number, numRows: number): TimelineRow[] {
  const userTz = getUserTimezone();
  const timezones = getTimezonesForTimeline(numRows);

  return timezones.map(timezone => ({
    timezone,
    hours: generateTimelineHours(numHours, timezone),
    isUserTimezone: timezone.iana === userTz.iana,
  }));
}

/**
 * Calculate responsive timeline dimensions based on screen size
 * @returns Object with numHours and numRows for timeline display
 */
export function getTimelineDimensions(): { numHours: number; numRows: number } {
  // Use window dimensions if available, otherwise fallback to defaults
  const screenWidth = typeof window !== 'undefined' ? window.innerWidth : 1024;
  const screenHeight = typeof window !== 'undefined' ? window.innerHeight : 768;

  // Calculate number of hours based on screen width
  // Minimum 6 hours for mobile, up to 24 for desktop
  let numHours = 6;
  if (screenWidth >= 768) numHours = 12;
  if (screenWidth >= 1024) numHours = 18;
  if (screenWidth >= 1200) numHours = 24;

  // Calculate number of rows based on available height
  // Minimum 3 rows, but try to fill the screen
  const headerHeight = 120; // Approximate header height
  const footerHeight = 80; // Approximate footer height
  const availableHeight = screenHeight - headerHeight - footerHeight;
  const rowHeight = 80; // Approximate row height

  let numRows = Math.max(3, Math.floor(availableHeight / rowHeight));
  numRows = Math.min(numRows, 12); // Maximum 12 rows

  return { numHours, numRows };
}

/**
 * Render the timeline visualization
 */
export function renderTimeline(): void {
  const container = document.getElementById('timeline-container');
  if (!container) {
    console.error('Timeline container not found');
    return;
  }

  const { numHours, numRows } = getTimelineDimensions();
  const timelineData = createTimelineData(numHours, numRows);

  // Clear container
  container.innerHTML = '';

  // Create timeline header with hours
  const header = document.createElement('div');
  header.className = 'timeline-header';

  // Empty cell for timezone labels
  const emptyCell = document.createElement('div');
  emptyCell.className = 'timeline-cell timeline-timezone-label';
  header.appendChild(emptyCell);

  // Hour cells
  const firstRow = timelineData[0];
  if (firstRow) {
    firstRow.hours.forEach((hour, index) => {
      const hourCell = document.createElement('div');
      hourCell.className = 'timeline-cell timeline-hour-header';
      hourCell.textContent = hour.time12;

      // Mark current hour
      if (index === 0) {
        hourCell.classList.add('current-hour');
      }

      header.appendChild(hourCell);
    });
  }

  container.appendChild(header);

  // Create timeline rows
  timelineData.forEach(row => {
    const rowElement = document.createElement('div');
    rowElement.className = 'timeline-row';

    if (row.isUserTimezone) {
      rowElement.classList.add('user-timezone');
    }

    // Timezone label
    const labelCell = document.createElement('div');
    labelCell.className = 'timeline-cell timeline-timezone-label';
    labelCell.innerHTML = `
      <div class="timezone-name">${row.timezone.name}</div>
      <div class="timezone-offset">${formatOffset(row.timezone.offset)}</div>
    `;
    rowElement.appendChild(labelCell);

    // Hour cells
    row.hours.forEach((hour, index) => {
      const hourCell = document.createElement('div');
      hourCell.className = 'timeline-cell timeline-hour';
      hourCell.textContent = hour.time24;

      // Mark current hour
      if (index === 0) {
        hourCell.classList.add('current-hour');
      }

      // Add working hours class (9 AM to 5 PM)
      if (hour.hour >= 9 && hour.hour < 17) {
        hourCell.classList.add('working-hours');
      }

      // Add daylight/night indicator
      if (hour.isDaylight !== undefined) {
        if (hour.isDaylight) {
          hourCell.classList.add('daylight-hour');
          hourCell.title = 'Daylight hours';
        } else {
          hourCell.classList.add('night-hour');
          hourCell.title = 'Night hours';
        }
      }

      rowElement.appendChild(hourCell);
    });

    container.appendChild(rowElement);
  });
}

/**
 * Timeline Manager - Orchestrates timezone timeline visualization
 */
export class TimelineManager {
  private container: HTMLElement;
  private modal: TimezoneModal;
  private selectedTimezones: TimeZone[] = [];

  constructor() {
    this.container = document.getElementById('timeline-container') as HTMLElement;
    if (!this.container) {
      throw new Error('Timeline container not found');
    }

    // Initialize modal with callback
    this.modal = new TimezoneModal((timezone: TimeZone) => this.addTimezone(timezone));

    // Initialize with user's timezone and a few others
    this.initializeDefaultTimezones();
  }

  private initializeDefaultTimezones(): void {
    const userTz = getUserTimezone();
    this.selectedTimezones = [userTz];

    // Add a few timezones around the world for demonstration
    const additionalTimezones = getTimezonesForTimeline(5);
    additionalTimezones.forEach(tz => {
      if (!this.selectedTimezones.find(selected => selected.iana === tz.iana)) {
        this.selectedTimezones.push(tz);
      }
    });

    this.renderTimeline();
  }

  public addTimezone(timezone: TimeZone): void {
    // Check if timezone already exists
    const exists = this.selectedTimezones.find(tz => tz.iana === timezone.iana);
    if (!exists) {
      this.selectedTimezones.push(timezone);
      this.renderTimeline();
    }
  }

  public removeTimezone(timezone: TimeZone): void {
    this.selectedTimezones = this.selectedTimezones.filter(tz => tz.iana !== timezone.iana);
    this.renderTimeline();
  }

  public openTimezoneModal(): void {
    this.modal.open();
  }

  public refresh(): void {
    this.renderTimeline();
  }

  private renderTimeline(): void {
    const { numHours } = getTimelineDimensions();

    // Clear container
    this.container.innerHTML = '';

    // Create add timezone button
    const addButton = document.createElement('button');
    addButton.className = 'button add-timezone-btn';
    addButton.textContent = '+ Add Timezone';
    addButton.addEventListener('click', () => this.openTimezoneModal());

    const buttonContainer = document.createElement('div');
    buttonContainer.className = 'timeline-controls';
    buttonContainer.appendChild(addButton);
    this.container.appendChild(buttonContainer);

    // Create timeline header with hours
    const header = document.createElement('div');
    header.className = 'timeline-header';

    // Empty cell for timezone labels
    const emptyCell = document.createElement('div');
    emptyCell.className = 'timeline-cell timeline-timezone-label';
    header.appendChild(emptyCell);

    // Hour cells based on user's timezone
    const userTz = getUserTimezone();
    const userHours = generateTimelineHours(numHours, userTz);
    userHours.forEach((hour, index) => {
      const hourCell = document.createElement('div');
      hourCell.className = 'timeline-cell timeline-hour-header';
      hourCell.textContent = hour.time12;

      // Mark current hour
      if (index === 0) {
        hourCell.classList.add('current-hour');
      }

      header.appendChild(hourCell);
    });

    this.container.appendChild(header);

    // Create timeline rows for selected timezones
    this.selectedTimezones.forEach(timezone => {
      const rowElement = document.createElement('div');
      rowElement.className = 'timeline-row';

      const userTz = getUserTimezone();
      if (timezone.iana === userTz.iana) {
        rowElement.classList.add('user-timezone');
      }

      // Timezone label with remove button
      const labelCell = document.createElement('div');
      labelCell.className = 'timeline-cell timeline-timezone-label';
      labelCell.innerHTML = `
        <div class="timezone-info">
          <div class="timezone-name">${timezone.name}</div>
          <div class="timezone-offset">${formatOffset(timezone.offset)}</div>
        </div>
        <button class="remove-timezone-btn" title="Remove timezone">×</button>
      `;

      // Add remove button functionality
      const removeButton = labelCell.querySelector('.remove-timezone-btn') as HTMLElement;
      removeButton.addEventListener('click', () => this.removeTimezone(timezone));

      rowElement.appendChild(labelCell);

      // Hour cells
      const timezoneHours = generateTimelineHours(numHours, timezone);
      timezoneHours.forEach((hour, index) => {
        const hourCell = document.createElement('div');
        hourCell.className = 'timeline-cell timeline-hour';
        hourCell.textContent = hour.time24;

        // Mark current hour
        if (index === 0) {
          hourCell.classList.add('current-hour');
        }

        // Add working hours class (9 AM to 5 PM)
        if (hour.hour >= 9 && hour.hour < 17) {
          hourCell.classList.add('working-hours');
        }

        rowElement.appendChild(hourCell);
      });

      this.container.appendChild(rowElement);
    });
  }
}

/**
 * Global timeline manager instance
 */
let timelineManager: TimelineManager;

/**
 * Initialize timeline and set up responsive handling
 */
export function initializeTimeline(): void {
  console.log('Initializing timeline visualization with modal integration');

  try {
    // Initialize timeline manager
    timelineManager = new TimelineManager();

    // Re-render on window resize
    let resizeTimeout: number;
    window.addEventListener('resize', () => {
      clearTimeout(resizeTimeout);
      resizeTimeout = window.setTimeout(() => {
        if (timelineManager) {
          // Re-render timeline with new dimensions
          timelineManager.refresh();
        }
      }, 250);
    });
  } catch (error) {
    console.error('Error initializing timeline manager:', error);
    // Fallback to original timeline rendering
    renderTimeline();
  }
}

// Make initializeTimeline available globally
interface WindowWithTimeline extends Window {
  initializeTimeline?: () => void;
}

(window as WindowWithTimeline).initializeTimeline = initializeTimeline;

/**
 * Get all supported timezones that the browser knows about,
 * ordered starting with the user's current timezone and going around the world
 * @returns Array of timezone objects ordered from user's timezone around the globe
 */
export function getAllTimezonesOrdered(): TimeZone[] {
  // Get user's current timezone
  const userTimezone = Intl.DateTimeFormat().resolvedOptions().timeZone;
  const now = new Date();

  // Get all supported timezones
  const allTimezones = Intl.supportedValuesOf('timeZone');

  // Create timezone objects with current offsets
  const timezoneData = allTimezones.map(iana => {
    const formatter = new Intl.DateTimeFormat('en', {
      timeZone: iana,
      timeZoneName: 'longOffset',
    });

    const offsetStr = formatter.formatToParts(now).find(part => part.type === 'timeZoneName')?.value || '+00:00';

    // Parse offset string like "GMT+05:30" or "GMT-08:00"
    const offsetMatch = offsetStr.match(/GMT([+-])(\d{2}):(\d{2})/);
    let offset = 0;
    if (offsetMatch && offsetMatch[2] && offsetMatch[3]) {
      const sign = offsetMatch[1] === '+' ? 1 : -1;
      const hours = parseInt(offsetMatch[2], 10);
      const minutes = parseInt(offsetMatch[3], 10);
      offset = sign * (hours + minutes / 60);
    }

    // Get display name
    const displayFormatter = new Intl.DateTimeFormat('en', {
      timeZone: iana,
      timeZoneName: 'long',
    });
    const displayName = displayFormatter.formatToParts(now).find(part => part.type === 'timeZoneName')?.value || iana;

    return {
<<<<<<< HEAD
      name: formatCityName(iana.split('/').pop() || iana),
=======
      name: createTimezoneDisplayName(iana, offset),
>>>>>>> 3aa32a10
      offset,
      displayName,
      iana,
    };
  });

  // Get user's timezone offset
  const userTimezoneData = timezoneData.find(tz => tz.iana === userTimezone);
  const userOffset = userTimezoneData?.offset || 0;

  // Sort timezones: start with user's timezone, then go around the world
  const sortedTimezones = timezoneData.sort((a, b) => {
    // Calculate distance from user's timezone, wrapping around
    const getDistance = (offset: number): number => {
      let distance = offset - userOffset;
      if (distance < -12) distance += 24;
      if (distance > 12) distance -= 24;
      return distance;
    };

    const distanceA = getDistance(a.offset);
    const distanceB = getDistance(b.offset);

    // Sort by distance, then by name for consistency
    if (distanceA !== distanceB) {
      return distanceA - distanceB;
    }
    return a.name.localeCompare(b.name);
  });

  return sortedTimezones;
}

/**
 * Timezone Selection Modal with search and wheel navigation
 */
export class TimezoneModal {
  private modal: HTMLElement;
  private overlay: HTMLElement;
  private input: HTMLInputElement;
  private wheel: HTMLElement;
  private selectButton: HTMLElement;
  private cancelButton: HTMLElement;
  private closeButton: HTMLElement;
  private upButton: HTMLElement;
  private downButton: HTMLElement;
  private timezones: TimeZone[];
  private filteredTimezones: TimeZone[];
  private selectedIndex = 0;
  private currentUserTimezone: string;
  private onTimezoneSelectedCallback: ((timezone: TimeZone) => void) | undefined;

  constructor(onTimezoneSelected?: (timezone: TimeZone) => void) {
    this.modal = document.getElementById('timezone-modal') as HTMLElement;
    this.overlay = document.getElementById('timezone-modal-overlay') as HTMLElement;
    this.input = document.getElementById('timezone-input') as HTMLInputElement;
    this.wheel = document.getElementById('timezone-wheel') as HTMLElement;
    this.selectButton = document.getElementById('select-timezone') as HTMLElement;
    this.cancelButton = document.getElementById('cancel-timezone') as HTMLElement;
    this.closeButton = this.modal.querySelector('.modal-close') as HTMLElement;
    this.upButton = document.getElementById('wheel-up') as HTMLElement;
    this.downButton = document.getElementById('wheel-down') as HTMLElement;

    this.currentUserTimezone = Intl.DateTimeFormat().resolvedOptions().timeZone;
    this.timezones = getAllTimezonesOrdered();
    this.filteredTimezones = [...this.timezones];
    this.onTimezoneSelectedCallback = onTimezoneSelected;

    this.init();
  }

  private init(): void {
    // Set default timezone to user's current timezone
    const userTimezoneIndex = this.timezones.findIndex(tz => tz.iana === this.currentUserTimezone);
    if (userTimezoneIndex !== -1) {
      this.selectedIndex = userTimezoneIndex;
    }

    // Set input value
    this.updateInputValue();

    // Event listeners
    this.input.addEventListener('input', () => this.handleInputChange());
    this.selectButton.addEventListener('click', () => this.handleSelect());
    this.cancelButton.addEventListener('click', () => this.close());
    this.closeButton.addEventListener('click', () => this.close());
    this.overlay.addEventListener('click', e => this.handleOverlayClick(e));
    this.upButton.addEventListener('click', () => this.navigateUp());
    this.downButton.addEventListener('click', () => this.navigateDown());

    // Keyboard navigation
    this.modal.addEventListener('keydown', e => this.handleKeyDown(e));

    // Render initial wheel
    this.renderWheel();
  }

  private handleInputChange(): void {
    const query = this.input.value.toLowerCase();

    if (query === '') {
      this.filteredTimezones = [...this.timezones];
    } else {
      this.filteredTimezones = this.timezones.filter(
        tz =>
          tz.displayName.toLowerCase().includes(query) ||
          tz.name.toLowerCase().includes(query) ||
          tz.iana.toLowerCase().includes(query),
      );
    }

    // Reset to first item in filtered results
    this.selectedIndex = 0;
    this.renderWheel();
  }

  private handleKeyDown(e: KeyboardEvent): void {
    if (e.key === 'ArrowUp' || e.key === 'ArrowLeft') {
      e.preventDefault();
      this.navigateUp();
    } else if (e.key === 'ArrowDown' || e.key === 'ArrowRight') {
      e.preventDefault();
      this.navigateDown();
    } else if (e.key === 'Enter') {
      e.preventDefault();
      this.handleSelect();
    } else if (e.key === 'Escape') {
      e.preventDefault();
      this.close();
    }
  }

  private navigateUp(): void {
    this.selectedIndex = (this.selectedIndex - 1 + this.filteredTimezones.length) % this.filteredTimezones.length;
    this.updateInputValue();
    this.renderWheel();
  }

  private navigateDown(): void {
    this.selectedIndex = (this.selectedIndex + 1) % this.filteredTimezones.length;
    this.updateInputValue();
    this.renderWheel();
  }

  private updateInputValue(): void {
    const selectedTimezone = this.filteredTimezones[this.selectedIndex];
    if (selectedTimezone) {
      this.input.value = selectedTimezone.displayName;
    }
  }

  private renderWheel(): void {
    this.wheel.innerHTML = '';

    if (this.filteredTimezones.length === 0) {
      const noResults = document.createElement('div');
      noResults.className = 'wheel-timezone-item center';
      noResults.innerHTML = '<div class="wheel-timezone-name">No timezones found</div>';
      this.wheel.appendChild(noResults);
      return;
    }

    // Show 5 items: 2 above, current (center), 2 below
    const itemsToShow = 5;
    const centerIndex = Math.floor(itemsToShow / 2); // Index 2 (0-based)

    for (let i = 0; i < itemsToShow; i++) {
      const timezoneIndex =
        (this.selectedIndex - centerIndex + i + this.filteredTimezones.length) % this.filteredTimezones.length;
      const timezone = this.filteredTimezones[timezoneIndex];

      if (!timezone) continue;

      const item = document.createElement('div');
      item.className = 'wheel-timezone-item';

      // Add position classes
      if (i === centerIndex) {
        item.classList.add('center');
      } else if (i === centerIndex - 1 || i === centerIndex + 1) {
        item.classList.add('adjacent');
      } else {
        item.classList.add('distant');
      }

      // Add current user timezone class
      if (timezone.iana === this.currentUserTimezone) {
        item.classList.add('current');
      }

      // Format offset for display
      const offsetHours = Math.floor(Math.abs(timezone.offset));
      const offsetMinutes = Math.round((Math.abs(timezone.offset) - offsetHours) * 60);
      const offsetSign = timezone.offset >= 0 ? '+' : '-';
      const offsetStr =
        offsetMinutes > 0
          ? `${offsetSign}${offsetHours}:${offsetMinutes.toString().padStart(2, '0')}`
          : `${offsetSign}${offsetHours}`;

      // Get common name (city name from IANA)
      const commonName = timezone.name;

      item.innerHTML = `
        <div class="wheel-timezone-name">${timezone.displayName} (${offsetStr})</div>
        <div class="wheel-timezone-display">${commonName}</div>
      `;

      // Click handler to select this timezone
      item.addEventListener('click', () => {
        if (i !== centerIndex) {
          // Navigate to this timezone
          const steps = i - centerIndex;
          if (steps > 0) {
            for (let j = 0; j < steps; j++) {
              this.navigateDown();
            }
          } else {
            for (let j = 0; j < Math.abs(steps); j++) {
              this.navigateUp();
            }
          }
        }
      });

      this.wheel.appendChild(item);
    }
  }

  private handleSelect(): void {
    const selectedTimezone = this.filteredTimezones[this.selectedIndex];
    if (selectedTimezone) {
      console.log('Selected timezone:', selectedTimezone);
      if (this.onTimezoneSelectedCallback) {
        this.onTimezoneSelectedCallback(selectedTimezone);
      }
      this.close();
    }
  }

  private handleOverlayClick(event: Event): void {
    if (event.target === this.overlay) {
      this.close();
    }
  }

  public open(): void {
    this.overlay.classList.add('active');
    this.modal.focus();
    document.body.style.overflow = 'hidden';
  }

  public close(): void {
    this.overlay.classList.remove('active');
    document.body.style.overflow = '';
  }

  public getSelectedTimezone(): TimeZone | null {
    return this.filteredTimezones[this.selectedIndex] || null;
  }
}

/**
 * Predefined coordinates for major timezone cities used for daylight calculations
 */
const TIMEZONE_COORDINATES: Record<string, { latitude: number; longitude: number; city: string }> = {
  // Americas - Major populated cities
  'America/New_York': { latitude: 40.7128, longitude: -74.006, city: 'New York City' },
  'America/Chicago': { latitude: 41.8781, longitude: -87.6298, city: 'Chicago' },
  'America/Denver': { latitude: 39.7392, longitude: -104.9903, city: 'Denver' },
  'America/Los_Angeles': { latitude: 34.0522, longitude: -118.2437, city: 'Los Angeles' },
  'America/Phoenix': { latitude: 33.4484, longitude: -112.074, city: 'Phoenix' },
  'America/Anchorage': { latitude: 61.2181, longitude: -149.9003, city: 'Anchorage' },
  'America/Toronto': { latitude: 43.6532, longitude: -79.3832, city: 'Toronto' },
  'America/Mexico_City': { latitude: 19.4326, longitude: -99.1332, city: 'Mexico City' },

  // Europe - Major populated cities
  'Europe/London': { latitude: 51.5074, longitude: -0.1278, city: 'London' },
  'Europe/Paris': { latitude: 48.8566, longitude: 2.3522, city: 'Paris' },
  'Europe/Berlin': { latitude: 52.52, longitude: 13.405, city: 'Berlin' },
  'Europe/Rome': { latitude: 41.9028, longitude: 12.4964, city: 'Rome' },
  'Europe/Madrid': { latitude: 40.4168, longitude: -3.7038, city: 'Madrid' },
  'Europe/Moscow': { latitude: 55.7558, longitude: 37.6176, city: 'Moscow' },

  // Asia - Major populated cities
  'Asia/Tokyo': { latitude: 35.6762, longitude: 139.6503, city: 'Tokyo' },
  'Asia/Shanghai': { latitude: 31.2304, longitude: 121.4737, city: 'Shanghai' },
  'Asia/Hong_Kong': { latitude: 22.3193, longitude: 114.1694, city: 'Hong Kong' },
  'Asia/Singapore': { latitude: 1.3521, longitude: 103.8198, city: 'Singapore' },
  'Asia/Seoul': { latitude: 37.5665, longitude: 126.978, city: 'Seoul' },
  'Asia/Kolkata': { latitude: 22.5726, longitude: 88.3639, city: 'Kolkata' },
  'Asia/Dubai': { latitude: 25.2048, longitude: 55.2708, city: 'Dubai' },

  // Australia/Pacific - Major populated cities
  'Australia/Sydney': { latitude: -33.8688, longitude: 151.2093, city: 'Sydney' },
  'Australia/Melbourne': { latitude: -37.8136, longitude: 144.9631, city: 'Melbourne' },
  'Pacific/Auckland': { latitude: -36.8485, longitude: 174.7633, city: 'Auckland' },
  'Pacific/Honolulu': { latitude: 21.3099, longitude: -157.8581, city: 'Honolulu' },

  // Africa - Major populated cities
  'Africa/Cairo': { latitude: 30.0444, longitude: 31.2357, city: 'Cairo' },
  'Africa/Lagos': { latitude: 6.5244, longitude: 3.3792, city: 'Lagos' },
  'Africa/Johannesburg': { latitude: -26.2041, longitude: 28.0473, city: 'Johannesburg' },
};

/**
 * Calculate if a specific hour in a timezone is during daylight using SunCalc
 * @param timezone Timezone to check (must have entry in TIMEZONE_COORDINATES)
 * @param hourDate Date/time to check for daylight status
 * @returns true if hour is during daylight, false if night or no coordinates available
 */
function isHourInDaylight(timezone: TimeZone, hourDate: Date): boolean {
  // Only calculate for timezones we have coordinates for
  const coordinates = TIMEZONE_COORDINATES[timezone.iana];
  if (!coordinates) {
    return false; // Default to night for unmapped timezones
  }

  const { latitude, longitude } = coordinates;

  try {
    // Get sun times for the date at the coordinates
    const sunTimes = SunCalc.getTimes(hourDate, latitude, longitude);

    // Convert to local time in the timezone
    const sunriseLocal = new Date(sunTimes.sunrise.toLocaleString('en-US', { timeZone: timezone.iana }));
    const sunsetLocal = new Date(sunTimes.sunset.toLocaleString('en-US', { timeZone: timezone.iana }));
    const hourLocal = new Date(hourDate.toLocaleString('en-US', { timeZone: timezone.iana }));

    // Check if the hour is between sunrise and sunset
    return hourLocal >= sunriseLocal && hourLocal <= sunsetLocal;
  } catch {
    // Fallback to simple calculation if SunCalc fails
    return simpleIsDaylight(coordinates.latitude, hourDate);
  }
}

/**
 * Simple daylight calculation fallback (approximation)
 */
function simpleIsDaylight(latitude: number, date: Date): boolean {
  const hour = date.getHours();

  // Very basic approximation: adjust for latitude
  // This is a simplified model, not astronomically accurate
  const baseRise = 6;
  const baseSet = 18;

  // Adjust for latitude (very rough approximation)
  const latAdjustment = Math.abs(latitude) * 0.05;

  let sunrise = baseRise - latAdjustment;
  let sunset = baseSet + latAdjustment;

  // Keep within reasonable bounds
  sunrise = Math.max(4, Math.min(8, sunrise));
  sunset = Math.max(16, Math.min(20, sunset));

  return hour >= sunrise && hour <= sunset;
}

// Export initializeTimeline for use by app.ts<|MERGE_RESOLUTION|>--- conflicted
+++ resolved
@@ -95,11 +95,7 @@
     displayFormatter.formatToParts(now).find(part => part.type === 'timeZoneName')?.value || userTimezone;
 
   return {
-<<<<<<< HEAD
-    name: formatCityName(userTimezone.split('/').pop() || userTimezone),
-=======
     name: createTimezoneDisplayName(userTimezone, offset),
->>>>>>> 3aa32a10
     offset,
     displayName,
     iana: userTimezone,
@@ -165,11 +161,7 @@
     const displayName = displayFormatter.formatToParts(now).find(part => part.type === 'timeZoneName')?.value || iana;
 
     return {
-<<<<<<< HEAD
-      name: formatCityName(iana.split('/').pop() || iana),
-=======
       name: createTimezoneDisplayName(iana, offset),
->>>>>>> 3aa32a10
       offset,
       displayName,
       iana,
@@ -660,11 +652,7 @@
     const displayName = displayFormatter.formatToParts(now).find(part => part.type === 'timeZoneName')?.value || iana;
 
     return {
-<<<<<<< HEAD
-      name: formatCityName(iana.split('/').pop() || iana),
-=======
       name: createTimezoneDisplayName(iana, offset),
->>>>>>> 3aa32a10
       offset,
       displayName,
       iana,
